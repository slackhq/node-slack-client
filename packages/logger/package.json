{
  "name": "@slack/logger",
  "version": "2.0.0",
  "description": "Logging utility used by Node Slack SDK",
  "author": "Slack Technologies, Inc.",
  "license": "MIT",
  "keywords": [
    "slack",
    "logging"
  ],
  "main": "dist/index.js",
  "types": "dist/index.d.ts",
  "files": [
    "dist/**/*"
  ],
  "engines": {
    "node": ">= 8.9.0",
    "npm": ">= 5.5.1"
  },
  "repository": "slackapi/node-slack-sdk",
  "homepage": "https://slack.dev/node-slack-sdk",
  "publishConfig": {
    "access": "public"
  },
  "bugs": {
    "url": "https://github.com/slackapi/node-slack-sdk/issues"
  },
  "scripts": {
    "prepare": "npm run build",
    "build": "npm run build:clean && tsc",
    "build:clean": "shx rm -rf ./dist",
    "lint": "tslint --project .",
<<<<<<< HEAD
    "test": "npm run build && echo \"Tests are not implemented.\" && exit 0",
    "ref-docs:model": "api-extractor run"
=======
    "test": "npm run build && nyc mocha --config .mocharc.json src/*.spec.js"
>>>>>>> f96e332a
  },
  "dependencies": {
    "@types/node": ">=8.9.0"
  },
  "devDependencies": {
<<<<<<< HEAD
    "@microsoft/api-extractor": "^7.3.4",
=======
    "@types/chai": "^4.1.7",
    "@types/mocha": "^5.2.6",
    "chai": "^4.2.0",
    "mocha": "^6.1.4",
    "nyc": "^14.1.1",
>>>>>>> f96e332a
    "shx": "^0.3.2",
    "ts-node": "^8.2.0",
    "tslint": "^5.13.1",
    "tslint-config-airbnb": "^5.11.1",
    "typescript": "^3.3.3333"
  }
}<|MERGE_RESOLUTION|>--- conflicted
+++ resolved
@@ -30,26 +30,19 @@
     "build": "npm run build:clean && tsc",
     "build:clean": "shx rm -rf ./dist",
     "lint": "tslint --project .",
-<<<<<<< HEAD
-    "test": "npm run build && echo \"Tests are not implemented.\" && exit 0",
+    "test": "npm run build && nyc mocha --config .mocharc.json src/*.spec.js",
     "ref-docs:model": "api-extractor run"
-=======
-    "test": "npm run build && nyc mocha --config .mocharc.json src/*.spec.js"
->>>>>>> f96e332a
   },
   "dependencies": {
     "@types/node": ">=8.9.0"
   },
   "devDependencies": {
-<<<<<<< HEAD
     "@microsoft/api-extractor": "^7.3.4",
-=======
     "@types/chai": "^4.1.7",
     "@types/mocha": "^5.2.6",
     "chai": "^4.2.0",
     "mocha": "^6.1.4",
     "nyc": "^14.1.1",
->>>>>>> f96e332a
     "shx": "^0.3.2",
     "ts-node": "^8.2.0",
     "tslint": "^5.13.1",
