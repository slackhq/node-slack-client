--- conflicted
+++ resolved
@@ -17,13 +17,6 @@
     - title: Custom agent for proxy support
     - title: OAuth token exchange
     - title: Using legacy message attachments
-<<<<<<< HEAD
-    - title: Calling methods on behalf of users (deprecated)
-    - title: Using refresh tokens (deprecated)
-    - title: Manually handling token rotation (deprecated)
-=======
-    - title: Using a callback instead of a Promise (deprecated)
->>>>>>> e0892a85
 
 ---
 
@@ -550,202 +543,4 @@
   // `res` contains information about the posted message
   console.log('Message sent: ', res.ts);
 })();
-```
----
-
-<<<<<<< HEAD
-### Calling methods on behalf of users (deprecated)
-
-When using [workspace tokens](https://api.slack.com/docs/token-types#workspace), some methods allow your app to perform
-the action _on behalf of a user_. To use one of these methods, your app will provide the user's ID as an option named
-`on_behalf_of`.
-
-```javascript
-const { WebClient } = require('@slack/client');
-
-// An access token (from your Slack app - xoxa)
-const token = process.env.SLACK_TOKEN;
-
-// A user ID - this may be found in events or requests such as slash commands, interactive messages, actions, or dialogs
-const userId = 'U0123456';
-
-const web = new WebClient(token);
-
-(async () => {
-  // https://api.slack.com/methods/users.identity
-  const res = await web.users.identity({ on_behalf_of: userId });
-  // `res` contains information about the user. the specific structure depends on the scopes your app was allowed.
-  console.log(res);
-})();
-```
-
----
-
-### Using refresh tokens (deprecated)
-
-If you're using workspace apps, refresh tokens can be used to obtain short-lived access tokens for Web API calls from
-the `WebClient` (this is *required* for distributed apps). This can increase the security of your app since, in the
-event of a token being exposed accidentally, it won't be able to be used against your app or users after a short time.
-To enable the `WebClient` to automatically refresh and swap your access tokens, you need to pass your app's refresh
-token, client ID, and client secret in the `WebClientOptions`.
-
-At the time of refresh, the `WebClient` will emit a `token_refreshed` event that will contain the new access token
-(`access_token`), time to expiration (`expires_in`), an associated team ID (`team_id`), and an associated enterprise ID
-(`enterprise_id`). It's recommended to listen to this event and store the access token in a database so you have access
-to your active token.
-
-```javascript
-const { WebClient } = require('@slack/client');
-
-const refreshToken = process.env.SLACK_REFRESH_TOKEN;
-const teamId = process.env.SLACK_TEAM_ID;
-const enterpriseId = process.env.SLACK_ENTERPRISE_ID;
-const clientId = process.env.SLACK_CLIENT_ID;
-const clientSecret = process.env.SLACK_CLIENT_SECRET;
-
-/* --- Example data access layer (this example stores data in memory, but a database is more typical) --- */
-
-// Initialize a data structure to store team access token info
-const slackAuthorizations = [];
-
-// Set authorization info in data structure
-function setAuthorization(authorization) {
-  // Get existing authorization, if it exists
-  const authIndex = getAuthorizationIndex(teamId, enterpriseId);
-  // If an existing authorization doesn't exist, add to end of array
-  if (authIndex === -1) {
-    authIndex = slackAuthorizations.length;
-  }
-
-  // Set authorization in data structure
-  slackAuthorizations[authIndex] = {
-    accessToken: authorization.access_token,
-    expiresIn: authorization.expires_in,
-    teamId: authorization.teamId,
-    enterpriseId: authorization.enterpriseId
-  };
-}
-
-// Gets index of authorization in data structure
-function getAuthorizationIndex(teamId, enterpriseId) {
-  slackAuthorizations.findIndex(function(authorization) {
-    return (authorization.team_id === teamId &&
-      authorization.enterprise_id === enterpriseId);
-  })
-}
-
-// Get authorization from data structure
-async function getAuthorizationToken(teamId, enterpriseId) {
-  const authIndex = getAuthorizationIndex(teamId, enterpriseId);
-  if (authIndex > -1) {
-    return slackAuthorizations[authIndex].accessToken;
-  } else {
-    return undefined;
-  }
-}
-
-/*  --- App --- */
-
-(async () => {
-  // Find a token for a given team ID and enterprise ID
-  // If authorization doesn't exist, token will be undefined and the WebClient will fetch token before its first request
-  const token = await getAuthorizationToken(teamId, enterpriseId);
-
-  // Instantiate the WebClient
-  const web = new WebClient(token, {
-    clientId: clientId,
-    clientSecret: clientSecret,
-    refreshToken: refreshToken
-  });
-
-  // Every time a token is refreshed, a token_refreshed event is triggered
-  web.on('token_refreshed', (event) => {
-    // Store the new access token in a database to access it later
-    setAuthorization(event);
-    console.log(`Access token expires in ${event.expires_in}`);
-  });
-
-  // WebClient is up and running, so let's post a message!
-  const conversationId = 'C123456';
-  web.chat.postMessage({ channel: conversationId, text: 'Hello world!'});
-})();
-```
-
----
-
-### Manually handling token rotation (deprecated)
-
-> Before implementing it on your own, it's suggested you read through the [token rotation
-> documentation](http://api.slack.com/docs/rotating-and-refreshing-credentials).
-
-If you need more control over token refreshing, you don't need to initialize the `WebClient` with a refresh token,
-client ID, or client secret. However, you'll need to listen for `invalid_auth` errors and make calls to `oauth.access`
-to fetch new access tokens:
-
-```javascript
-const { WebClient } = require('@slack/client');
-
-const accessToken = process.env.SLACK_TOKEN;
-const refreshToken = process.env.SLACK_REFRESH_TOKEN;
-const id = process.env.SLACK_CLIENT_ID;
-const secret = process.env.SLACK_CLIENT_SECRET;
-
-const web = new WebClient(accessToken);
-
-// Example custom logic to refresh a token
-async function refreshToken() {
-  // See: https://api.slack.com/methods/oauth.access
-  const res = await web.oauth.access({
-    client_id: id,
-    client_secret: secret,
-    grant_type: 'refresh_token',
-    refresh_token: refreshToken
-  });
-
-  // Result contains new access token and time until expiration
-  const accessToken = res.access_token;
-  // Update the access token on the WebClient instance
-  web.token = accessToken;
-  // Do other work...
-  // For example, this would be a good place to purge stale data from a database
-}
-
-// A wrapper for chat.postMessage that knows how to invoke the custom token refresh function and retry
-async function sendMessage(msg) {
-  try {
-    return web.chat.postMessage(msg);
-  } catch (error) {
-    if (error.code === ErrorCode.PlatformError && error.data.error === 'invalid_auth') {
-      // This error could have occurred because of an expired access token -- refresh, and try again.
-      await refreshToken();
-      // NOTE: If the credentials are bad, this could potentially try again infinitely.
-      return sendMessage(msg);
-    }
-    throw error;
-  }
-}
-
-(async () => {
-  const res = await sendMessage({ channel: conversationId, text: 'Hello world!' });
-})();
-```
-=======
-### Using a callback instead of a Promise (deprecated)
-
-Every web API method can also be called with a callback function that takes `cb(error, response)`. If you prefer
-callbacks over promises, here is the example above translated for callbacks:
-
-```javascript
-web.channels.list({}, (err, res) => {
-  if (err) {
-    return console.error(err);
-  }
-
-  // `res` contains information about the channels
-  res.channels.forEach(c => console.log(c.name));
-});
-
-```
-
-Note that when calling a method with no required arguments, you **still need to provide an empty options object**.
->>>>>>> e0892a85
+```