--- conflicted
+++ resolved
@@ -1,17 +1,8 @@
 language: node_js
 node_js:
-  - "0.12"
-  - "4"
-  - "5"
-<<<<<<< HEAD
   - "6"
   - "7"
   - "8"
   - "9"
 after_success:
-  - npm run codecov
-=======
-script:
-  #test tooling doesn't support node < 4, build only
-  - if [ ! "$TRAVIS_NODE_VERSION" == "0.12" ]; then npm run codecov; fi
->>>>>>> bd18ca27
+  - npm run codecov