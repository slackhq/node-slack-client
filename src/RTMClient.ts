--- conflicted
+++ resolved
@@ -354,10 +354,6 @@
   /**
    * Begin an RTM session using the provided options. This method must be called before any messages can
    * be sent or received.
-<<<<<<< HEAD
-=======
-   * @param options arguments for the start method
->>>>>>> f51bdda4
    */
   public start(options?: methods.RTMStartArguments | methods.RTMConnectArguments): void {
     // TODO: should this return a Promise<WebAPICallResult>?
@@ -544,10 +540,6 @@
 
   /**
    * Set up method for the client's websocket instance. This method will attach event listeners.
-<<<<<<< HEAD
-=======
-   * @param url the websocket url
->>>>>>> f51bdda4
    */
   private setupWebsocket(url: string): void {
     // initialize the websocket
@@ -585,10 +577,6 @@
   /**
    * `onmessage` handler for the client's websocket. This will parse the payload and dispatch the relevant events for
    * each incoming message.
-<<<<<<< HEAD
-=======
-   * @param websocketMessage an incoming message
->>>>>>> f51bdda4
    */
   private onWebsocketMessage({ data }: { data: string }): void {
     // v3 legacy
@@ -686,10 +674,6 @@
 
  /**
   * A factory to create RTMWebsocketError objects.
-<<<<<<< HEAD
-=======
-  * @param original the original error
->>>>>>> f51bdda4
   */
 function websocketErrorWithOriginal(original: Error): RTMWebsocketError {
   const error = errorWithCode(
