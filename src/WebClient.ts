--- conflicted
+++ resolved
@@ -209,11 +209,7 @@
       return generatePages.call(this);
     }
 
-<<<<<<< HEAD
-    const pageReducer = (reduce !== undefined) ? reduce : noopPageReducer;
-=======
     const pageReducer: PageReducer<A> = (reduce !== undefined) ? reduce : noopPageReducer;
->>>>>>> 1e265922
     let index = 0;
 
     return (async () => {
@@ -233,19 +229,6 @@
         return accumulator;
       }
 
-<<<<<<< HEAD
-      return (async () => {
-        // Continue iteration
-        for await (const page of pageIterator) {
-          accumulator = pageReducer(accumulator, page, index);
-          if (shouldStop(page)) {
-            return accumulator;
-          }
-          index += 1;
-        }
-        return accumulator;
-      })();
-=======
       // Continue iteration
       for await (const page of pageIterator) {
         accumulator = pageReducer(accumulator, page, index);
@@ -255,7 +238,6 @@
         index += 1;
       }
       return accumulator;
->>>>>>> 1e265922
     })();
   }
 
