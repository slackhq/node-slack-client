// polyfill for async iterable. see: https://stackoverflow.com/a/43694282/305340
if (Symbol['asyncIterator'] === undefined) { ((Symbol as any)['asyncIterator']) = Symbol.for('asyncIterator'); }

import { stringify as qsStringify } from 'querystring';
import { IncomingHttpHeaders } from 'http';
import { basename } from 'path';
import { Readable } from 'stream';
import objectEntries = require('object.entries'); // tslint:disable-line:no-require-imports
import isStream = require('is-stream'); // tslint:disable-line:no-require-imports
import EventEmitter = require('eventemitter3'); // tslint:disable-line:import-name no-require-imports
import PQueue = require('p-queue'); // tslint:disable-line:import-name no-require-imports
import pRetry = require('p-retry'); // tslint:disable-line:no-require-imports
import axios, { AxiosInstance, AxiosResponse } from 'axios';
import FormData = require('form-data'); // tslint:disable-line:no-require-imports import-name
import { awaitAndReduce, callbackify, getUserAgent, delay, AgentOption, TLSOptions, agentForScheme } from './util';
import { CodedError, errorWithCode, ErrorCode } from './errors';
import { LogLevel, Logger, getLogger } from './logger';
import retryPolicies, { RetryOptions } from './retry-policies';
import Method, * as methods from './methods'; // tslint:disable-line:import-name

const pkg = require('../package.json'); // tslint:disable-line:no-require-imports no-var-requires

/**
 * A client for Slack's Web API
 *
 * This client provides an alias for each {@link https://api.slack.com/methods|Web API method}. Each method is
 * a convenience wrapper for calling the {@link WebClient#apiCall} method using the method name as the first parameter.
 */
export class WebClient extends EventEmitter {
  /**
   * The base URL for reaching Slack's Web API. Consider changing this value for testing purposes.
   */
  public readonly slackApiUrl: string;

  /**
   * Authentication and authorization token for accessing Slack Web API (usually begins with `xoxp` or `xoxb`)
   */
  public readonly token?: string;

  /**
   * Configuration for retry operations. See {@link https://github.com/tim-kos/node-retry|node-retry} for more details.
   */
  private retryConfig: RetryOptions;

  /**
   * Queue of requests in which a maximum of {@link WebClientOptions.maxRequestConcurrency} can concurrently be
   * in-flight.
   */
  private requestQueue: PQueue;

  /**
   * Axios HTTP client instance used by this client
   */
  private axios: AxiosInstance;

  /**
   * Configuration for custom TLS handling
   */
  private tlsConfig: TLSOptions;

  /**
   * Automatic pagination page size (limit)
   */
  private pageSize: number;

  /**
   * Preference for immediately rejecting API calls which result in a rate-limited response
   */
  private rejectRateLimitedCalls: boolean;

  /**
   * The name used to prefix all logging generated from this object
   */
  private static loggerName = `${pkg.name}:WebClient`;

  /**
   * This object's logger instance
   */
  private logger: Logger;

  /**
   * @param token - An API token to authenticate/authorize with Slack (usually start with `xoxp`, `xoxb`)
   */
  constructor(token?: string, {
    slackApiUrl = 'https://slack.com/api/',
    logger = undefined,
    logLevel = LogLevel.INFO,
    maxRequestConcurrency = 3,
    retryConfig = retryPolicies.retryForeverExponentialCappedRandom,
    agent = undefined,
    tls = undefined,
    pageSize = 200,
    rejectRateLimitedCalls = false,
    headers = {},
  }: WebClientOptions = {}) {
    super();
    this.token = token;
    this.slackApiUrl = slackApiUrl;

    this.retryConfig = retryConfig;
    this.requestQueue = new PQueue({ concurrency: maxRequestConcurrency });
    // NOTE: may want to filter the keys to only those acceptable for TLS options
    this.tlsConfig = tls !== undefined ? tls : {};
    this.pageSize = pageSize;
    this.rejectRateLimitedCalls = rejectRateLimitedCalls;

    // Logging
    this.logger = getLogger(WebClient.loggerName, logLevel, logger);

    this.axios = axios.create({
      baseURL: slackApiUrl,
      headers: Object.assign({
        'User-Agent': getUserAgent(),
      }, headers),
      httpAgent: agentForScheme('http', agent),
      httpsAgent: agentForScheme('https', agent),
      transformRequest: [this.serializeApiCallOptions.bind(this)],
      validateStatus: () => true, // all HTTP status codes should result in a resolved promise (as opposed to only 2xx)
      maxRedirects: 0,
    });
    // serializeApiCallOptions will always determine the appropriate content-type
    delete this.axios.defaults.headers.post['Content-Type'];

    this.logger.debug('initialized');
  }

  /**
   * Generic method for calling a Web API method
   *
   * @param method the Web API method to call {@see https://api.slack.com/methods}
   * @param options options
   * @param callback callback if you don't want a promise returned - this argument is deprecated.
   */
  public apiCall(method: string, options?: WebAPICallOptions): Promise<WebAPICallResult>;
  public apiCall(method: string, options: WebAPICallOptions, callback: WebAPIResultCallback): void;
  public apiCall(method: string,
                 options?: WebAPICallOptions,
                 callback?: WebAPIResultCallback): void | Promise<WebAPICallResult> {
    this.logger.debug('apiCall() start');

    // The following thunk is the actual implementation for this method. It is wrapped so that it can be adapted for
    // different executions below.
    const implementation = async () => {

      if (typeof options === 'string' || typeof options === 'number' || typeof options === 'boolean') {
        throw new TypeError(`Expected an options argument but instead received a ${typeof options}`);
      }

<<<<<<< HEAD
      // optimistically check for an expired access token, and refresh it if possible
      if ((method !== 'oauth.access' && method !== 'oauth.token') &&
          (options === undefined || !('token' in options)) &&
          this.shouldAutomaticallyRefreshToken &&
          (this.token === undefined ||
           this.accessTokenExpiresAt !== undefined && this.accessTokenExpiresAt < Date.now())) {
        await this.performTokenRefresh();
      }

      // build headers
      const headers = {};
      if (options !== undefined && optionsAreUserPerspectiveEnabled(options)) {
        headers['X-Slack-User'] = options.on_behalf_of;
        delete options.on_behalf_of;
=======
      // warn for methods whose functionality is deprecated
      if (method === 'files.comments.add' || method === 'files.comments.edit') {
        this.logger.warn(
          `File comments are deprecated in favor of file threads. Replace uses of ${method} in your app ` +
          'to take advantage of improvements. See https://api.slack.com/changelog/2018-05-file-threads-soon-tread ' +
          'to learn more.',
        );
>>>>>>> 96be6ce7
      }

      const methodSupportsCursorPagination = methods.cursorPaginationEnabledMethods.has(method);
      const optionsPaginationType = getOptionsPaginationType(options);

      // warn in priority of most general pagination problem to most specific pagination problem
      if (optionsPaginationType === PaginationType.Mixed) {
        this.logger.warn('Options include mixed pagination techniques. ' +
                         'Always prefer cursor-based pagination when available');
      } else if (optionsPaginationType === PaginationType.Cursor &&
                 !methodSupportsCursorPagination) {
        this.logger.warn('Options include cursor-based pagination while the method cannot support that technique');
      } else if (optionsPaginationType === PaginationType.Timeline &&
                 !methods.timelinePaginationEnabledMethods.has(method)) {
        this.logger.warn('Options include timeline-based pagination while the method cannot support that technique');
      } else if (optionsPaginationType === PaginationType.Traditional &&
                 !methods.traditionalPagingEnabledMethods.has(method)) {
        this.logger.warn('Options include traditional paging while the method cannot support that technique');
      } else if (methodSupportsCursorPagination &&
                 optionsPaginationType !== PaginationType.Cursor && optionsPaginationType !== PaginationType.None) {
        this.logger.warn('Method supports cursor-based pagination and a different technique is used in options. ' +
                         'Always prefer cursor-based pagination when available');
      }

      const shouldAutoPaginate = methodSupportsCursorPagination && optionsPaginationType === PaginationType.None;
      this.logger.debug(`shouldAutoPaginate: ${shouldAutoPaginate}`);

      /**
       * Generates a result object for each of the HTTP requests for this API call. API calls will generally only
       * generate more than one result when automatic pagination is occurring.
       */
      async function* generateResults(this: WebClient): AsyncIterableIterator<WebAPICallResult> {
        // when result is undefined, that signals that the first of potentially many calls has not yet been made
        let result: WebAPICallResult | undefined = undefined;
        // paginationOptions stores pagination options not already stored in the options argument
        let paginationOptions: methods.CursorPaginationEnabled = {};

        if (shouldAutoPaginate) {
          // these are the default pagination options
          paginationOptions = { limit: this.pageSize };
        }

        while (result === undefined ||
               (shouldAutoPaginate &&
                 (objectEntries(paginationOptions = paginationOptionsForNextPage(result, this.pageSize)).length > 0)
               )
              ) {

          result = await (this.makeRequest(method, Object.assign(
            { token: this.token },
            paginationOptions,
            options,
          ))
            .then((response) => {
              const result = this.buildResult(response);

              // log warnings in response metadata
              if (result.response_metadata !== undefined && result.response_metadata.warnings !== undefined) {
                result.response_metadata.warnings.forEach(this.logger.warn.bind(this.logger));
              }

              if (!result.ok) {
                throw platformErrorFromResult(result as (WebAPICallResult & { error: string; }));
              }

              return result;
            }));

          yield result;
        }
      }

      // return a promise that resolves when a reduction of responses finishes
      return awaitAndReduce(generateResults.call(this), createResultMerger(method) , {} as WebAPICallResult);
    };

    // Adapt the interface for callback-based execution or Promise-based execution
    if (callback !== undefined) {
      this.logger.warn(
        'Using callbacks has been deprecated, and will not work in the next major version of WebClient. Instead, ' +
        'call this method without the callback argument and a Promise will be returned. See the documentation for ' +
        'examples.',
      );
      callbackify(implementation)(callback);
      return;
    }
    return implementation();
  }

  /**
   * api method family
   */
  public readonly api = {
    test: (this.apiCall.bind(this, 'api.test')) as Method<methods.APITestArguments>,
  };

  /**
   * apps method family
   */
  public readonly apps = {
    permissions: {
      info: (this.apiCall.bind(this, 'apps.permissions.info')) as Method<methods.AppsPermissionsInfoArguments>,
      request: (this.apiCall.bind(this, 'apps.permissions.request')) as Method<methods.AppsPermissionsRequestArguments>,
      resources: {
        list: (this.apiCall.bind(this, 'apps.permissions.resources.list')) as
          Method<methods.AppsPermissionsResourcesListArguments>,
      },
      scopes: {
        list: (this.apiCall.bind(this, 'apps.permissions.scopes.list')) as
          Method<methods.AppsPermissionsScopesListArguments>,
      },
    },
  };

  /**
   * auth method family
   */
  public readonly auth = {
    revoke: (this.apiCall.bind(this, 'auth.revoke')) as Method<methods.AuthRevokeArguments>,
    test: (this.apiCall.bind(this, 'auth.test')) as Method<methods.AuthTestArguments>,
  };

  /**
   * bots method family
   */
  public readonly bots = {
    info: (this.apiCall.bind(this, 'bots.info')) as Method<methods.BotsInfoArguments>,
  };

  /**
   * channels method family
   */
  public readonly channels = {
    archive: (this.apiCall.bind(this, 'channels.archive')) as Method<methods.ChannelsArchiveArguments>,
    create: (this.apiCall.bind(this, 'channels.create')) as Method<methods.ChannelsCreateArguments>,
    history: (this.apiCall.bind(this, 'channels.history')) as Method<methods.ChannelsHistoryArguments>,
    info: (this.apiCall.bind(this, 'channels.info')) as Method<methods.ChannelsInfoArguments>,
    invite: (this.apiCall.bind(this, 'channels.invite')) as Method<methods.ChannelsInviteArguments>,
    join: (this.apiCall.bind(this, 'channels.join')) as Method<methods.ChannelsJoinArguments>,
    kick: (this.apiCall.bind(this, 'channels.kick')) as Method<methods.ChannelsKickArguments>,
    leave: (this.apiCall.bind(this, 'channels.leave')) as Method<methods.ChannelsLeaveArguments>,
    list: (this.apiCall.bind(this, 'channels.list')) as Method<methods.ChannelsListArguments>,
    mark: (this.apiCall.bind(this, 'channels.mark')) as Method<methods.ChannelsMarkArguments>,
    rename: (this.apiCall.bind(this, 'channels.rename')) as Method<methods.ChannelsRenameArguments>,
    replies: (this.apiCall.bind(this, 'channels.replies')) as Method<methods.ChannelsRepliesArguments>,
    setPurpose: (this.apiCall.bind(this, 'channels.setPurpose')) as Method<methods.ChannelsSetPurposeArguments>,
    setTopic: (this.apiCall.bind(this, 'channels.setTopic')) as Method<methods.ChannelsSetTopicArguments>,
    unarchive: (this.apiCall.bind(this, 'channels.unarchive')) as Method<methods.ChannelsUnarchiveArguments>,
  };

  /**
   * chat method family
   */
  public readonly chat = {
    delete: (this.apiCall.bind(this, 'chat.delete')) as Method<methods.ChatDeleteArguments>,
    getPermalink: (this.apiCall.bind(this, 'chat.getPermalink')) as Method<methods.ChatGetPermalinkArguments>,
    meMessage: (this.apiCall.bind(this, 'chat.meMessage')) as Method<methods.ChatMeMessageArguments>,
    postEphemeral: (this.apiCall.bind(this, 'chat.postEphemeral')) as Method<methods.ChatPostEphemeralArguments>,
    postMessage: (this.apiCall.bind(this, 'chat.postMessage')) as Method<methods.ChatPostMessageArguments>,
    unfurl: (this.apiCall.bind(this, 'chat.unfurl')) as Method<methods.ChatUnfurlArguments>,
    update: (this.apiCall.bind(this, 'chat.update')) as Method<methods.ChatUpdateArguments>,
  };

  /**
   * conversations method family
   */
  public readonly conversations = {
    archive: (this.apiCall.bind(this, 'conversations.archive')) as Method<methods.ConversationsArchiveArguments>,
    close: (this.apiCall.bind(this, 'conversations.close')) as Method<methods.ConversationsCloseArguments>,
    create: (this.apiCall.bind(this, 'conversations.create')) as Method<methods.ConversationsCreateArguments>,
    history: (this.apiCall.bind(this, 'conversations.history')) as Method<methods.ConversationsHistoryArguments>,
    info: (this.apiCall.bind(this, 'conversations.info')) as Method<methods.ConversationsInfoArguments>,
    invite: (this.apiCall.bind(this, 'conversations.invite')) as Method<methods.ConversationsInviteArguments>,
    join: (this.apiCall.bind(this, 'conversations.join')) as Method<methods.ConversationsJoinArguments>,
    kick: (this.apiCall.bind(this, 'conversations.kick')) as Method<methods.ConversationsKickArguments>,
    leave: (this.apiCall.bind(this, 'conversations.leave')) as Method<methods.ConversationsLeaveArguments>,
    list: (this.apiCall.bind(this, 'conversations.list')) as Method<methods.ConversationsListArguments>,
    members: (this.apiCall.bind(this, 'conversations.members')) as Method<methods.ConversationsMembersArguments>,
    open: (this.apiCall.bind(this, 'conversations.open')) as Method<methods.ConversationsOpenArguments>,
    rename: (this.apiCall.bind(this, 'conversations.rename')) as Method<methods.ConversationsRenameArguments>,
    replies: (this.apiCall.bind(this, 'conversations.replies')) as Method<methods.ConversationsRepliesArguments>,
    setPurpose:
      (this.apiCall.bind(this, 'conversations.setPurpose')) as Method<methods.ConversationsSetPurposeArguments>,
    setTopic: (this.apiCall.bind(this, 'conversations.setTopic')) as Method<methods.ConversationsSetTopicArguments>,
    unarchive: (this.apiCall.bind(this, 'conversations.unarchive')) as Method<methods.ConversationsUnarchiveArguments>,
  };

  /**
   * dialog method family
   */
  public readonly dialog = {
    open: (this.apiCall.bind(this, 'dialog.open')) as Method<methods.DialogOpenArguments>,
  };

  /**
   * dnd method family
   */
  public readonly dnd = {
    endDnd: (this.apiCall.bind(this, 'dnd.endDnd')) as Method<methods.DndEndDndArguments>,
    endSnooze: (this.apiCall.bind(this, 'dnd.endSnooze')) as Method<methods.DndEndSnoozeArguments>,
    info: (this.apiCall.bind(this, 'dnd.info')) as Method<methods.DndInfoArguments>,
    setSnooze: (this.apiCall.bind(this, 'dnd.setSnooze')) as Method<methods.DndSetSnoozeArguments>,
    teamInfo: (this.apiCall.bind(this, 'dnd.teamInfo')) as Method<methods.DndTeamInfoArguments>,
  };

  /**
   * emoji method family
   */
  public readonly emoji = {
    list: (this.apiCall.bind(this, 'emoji.list')) as Method<methods.EmojiListArguments>,
  };

  /**
   * files method family
   */
  public readonly files = {
    delete: (this.apiCall.bind(this, 'files.delete')) as Method<methods.FilesDeleteArguments>,
    info: (this.apiCall.bind(this, 'files.info')) as Method<methods.FilesInfoArguments>,
    list: (this.apiCall.bind(this, 'files.list')) as Method<methods.FilesListArguments>,
    revokePublicURL:
      (this.apiCall.bind(this, 'files.revokePublicURL')) as Method<methods.FilesRevokePublicURLArguments>,
    sharedPublicURL:
      (this.apiCall.bind(this, 'files.sharedPublicURL')) as Method<methods.FilesSharedPublicURLArguments>,
    upload: (this.apiCall.bind(this, 'files.upload')) as Method<methods.FilesUploadArguments>,
    comments: {
      delete: (this.apiCall.bind(this, 'files.comments.delete')) as Method<methods.FilesCommentsDeleteArguments>,
    },
  };

  /**
   * groups method family
   */
  public readonly groups = {
    archive: (this.apiCall.bind(this, 'groups.archive')) as Method<methods.GroupsArchiveArguments>,
    create: (this.apiCall.bind(this, 'groups.create')) as Method<methods.GroupsCreateArguments>,
    createChild: (this.apiCall.bind(this, 'groups.createChild')) as Method<methods.GroupsCreateChildArguments>,
    history: (this.apiCall.bind(this, 'groups.history')) as Method<methods.GroupsHistoryArguments>,
    info: (this.apiCall.bind(this, 'groups.info')) as Method<methods.GroupsInfoArguments>,
    invite: (this.apiCall.bind(this, 'groups.invite')) as Method<methods.GroupsInviteArguments>,
    kick: (this.apiCall.bind(this, 'groups.kick')) as Method<methods.GroupsKickArguments>,
    leave: (this.apiCall.bind(this, 'groups.leave')) as Method<methods.GroupsLeaveArguments>,
    list: (this.apiCall.bind(this, 'groups.list')) as Method<methods.GroupsListArguments>,
    mark: (this.apiCall.bind(this, 'groups.mark')) as Method<methods.GroupsMarkArguments>,
    open: (this.apiCall.bind(this, 'groups.open')) as Method<methods.GroupsOpenArguments>,
    rename: (this.apiCall.bind(this, 'groups.rename')) as Method<methods.GroupsRenameArguments>,
    replies: (this.apiCall.bind(this, 'groups.replies')) as Method<methods.GroupsRepliesArguments>,
    setPurpose: (this.apiCall.bind(this, 'groups.setPurpose')) as Method<methods.GroupsSetPurposeArguments>,
    setTopic: (this.apiCall.bind(this, 'groups.setTopic')) as Method<methods.GroupsSetTopicArguments>,
    unarchive: (this.apiCall.bind(this, 'groups.unarchive')) as Method<methods.GroupsUnarchiveArguments>,
  };

  /**
   * im method family
   */
  public readonly im = {
    close: (this.apiCall.bind(this, 'im.close')) as Method<methods.IMCloseArguments>,
    history: (this.apiCall.bind(this, 'im.history')) as Method<methods.IMHistoryArguments>,
    list: (this.apiCall.bind(this, 'im.list')) as Method<methods.IMListArguments>,
    mark: (this.apiCall.bind(this, 'im.mark')) as Method<methods.IMMarkArguments>,
    open: (this.apiCall.bind(this, 'im.open')) as Method<methods.IMOpenArguments>,
    replies: (this.apiCall.bind(this, 'im.replies')) as Method<methods.IMRepliesArguments>,
  };

  /**
   * migration method family
   */
  public readonly migration = {
    exchange: (this.apiCall.bind(this, 'migration.exchange')) as Method<methods.MigrationExchangeArguments>,
  };

  /**
   * mpim method family
   */
  public readonly mpim = {
    close: (this.apiCall.bind(this, 'mpim.close')) as Method<methods.MPIMCloseArguments>,
    history: (this.apiCall.bind(this, 'mpim.history')) as Method<methods.MPIMHistoryArguments>,
    list: (this.apiCall.bind(this, 'mpim.list')) as Method<methods.MPIMListArguments>,
    mark: (this.apiCall.bind(this, 'mpim.mark')) as Method<methods.MPIMMarkArguments>,
    open: (this.apiCall.bind(this, 'mpim.open')) as Method<methods.MPIMOpenArguments>,
    replies: (this.apiCall.bind(this, 'mpim.replies')) as Method<methods.MPIMRepliesArguments>,
  };

  /**
   * oauth method family
   */
  public readonly oauth = {
    access: (this.apiCall.bind(this, 'oauth.access')) as Method<methods.OAuthAccessArguments>,
  };

  /**
   * pins method family
   */
  public readonly pins = {
    add: (this.apiCall.bind(this, 'pins.add')) as Method<methods.PinsAddArguments>,
    list: (this.apiCall.bind(this, 'pins.list')) as Method<methods.PinsListArguments>,
    remove: (this.apiCall.bind(this, 'pins.remove')) as Method<methods.PinsRemoveArguments>,
  };

  /**
   * reactions method family
   */
  public readonly reactions = {
    add: (this.apiCall.bind(this, 'reactions.add')) as Method<methods.ReactionsAddArguments>,
    get: (this.apiCall.bind(this, 'reactions.get')) as Method<methods.ReactionsGetArguments>,
    list: (this.apiCall.bind(this, 'reactions.list')) as Method<methods.ReactionsListArguments>,
    remove: (this.apiCall.bind(this, 'reactions.remove')) as Method<methods.ReactionsRemoveArguments>,
  };

  /**
   * reminders method family
   */
  public readonly reminders = {
    add: (this.apiCall.bind(this, 'reminders.add')) as Method<methods.RemindersAddArguments>,
    complete: (this.apiCall.bind(this, 'reminders.complete')) as Method<methods.RemindersCompleteArguments>,
    delete: (this.apiCall.bind(this, 'reminders.delete')) as Method<methods.RemindersDeleteArguments>,
    info: (this.apiCall.bind(this, 'reminders.info')) as Method<methods.RemindersInfoArguments>,
    list: (this.apiCall.bind(this, 'reminders.list')) as Method<methods.RemindersListArguments>,
  };

  /**
   * rtm method family
   */
  public readonly rtm = {
    connect: (this.apiCall.bind(this, 'rtm.connect')) as Method<methods.RTMConnectArguments>,
    start: (this.apiCall.bind(this, 'rtm.start')) as Method<methods.RTMStartArguments>,
  };

  /**
   * search method family
   */
  public readonly search = {
    all: (this.apiCall.bind(this, 'search.all')) as Method<methods.SearchAllArguments>,
    files: (this.apiCall.bind(this, 'search.files')) as Method<methods.SearchFilesArguments>,
    messages: (this.apiCall.bind(this, 'search.messages')) as Method<methods.SearchMessagesArguments>,
  };

  /**
   * stars method family
   */
  public readonly stars = {
    add: (this.apiCall.bind(this, 'stars.add')) as Method<methods.StarsAddArguments>,
    list: (this.apiCall.bind(this, 'stars.list')) as Method<methods.StarsListArguments>,
    remove: (this.apiCall.bind(this, 'stars.remove')) as Method<methods.StarsRemoveArguments>,
  };

  /**
   * team method family
   */
  public readonly team = {
    accessLogs: (this.apiCall.bind(this, 'team.accessLogs')) as Method<methods.TeamAccessLogsArguments>,
    billableInfo: (this.apiCall.bind(this, 'team.billableInfo')) as Method<methods.TeamBillableInfoArguments>,
    info: (this.apiCall.bind(this, 'team.info')) as Method<methods.TeamInfoArguments>,
    integrationLogs: (this.apiCall.bind(this, 'team.integrationLogs')) as Method<methods.TeamIntegrationLogsArguments>,
    profile: {
      get: (this.apiCall.bind(this, 'team.profile.get')) as Method<methods.TeamProfileGetArguments>,
    },
  };

  /**
   * usergroups method family
   */
  public readonly usergroups = {
    create: (this.apiCall.bind(this, 'usergroups.create')) as Method<methods.UsergroupsCreateArguments>,
    disable: (this.apiCall.bind(this, 'usergroups.disable')) as Method<methods.UsergroupsDisableArguments>,
    enable: (this.apiCall.bind(this, 'usergroups.enable')) as Method<methods.UsergroupsEnableArguments>,
    list: (this.apiCall.bind(this, 'usergroups.list')) as Method<methods.UsergroupsListArguments>,
    update: (this.apiCall.bind(this, 'usergroups.update')) as Method<methods.UsergroupsUpdateArguments>,
    users: {
      list: (this.apiCall.bind(this, 'usergroups.users.list')) as Method<methods.UsergroupsUsersListArguments>,
      update: (this.apiCall.bind(this, 'usergroups.users.update')) as Method<methods.UsergroupsUsersUpdateArguments>,
    },
  };

  /**
   * users method family
   */
  public readonly users = {
    conversations: (this.apiCall.bind(this, 'users.conversations')) as Method<methods.UsersConversationsArguments>,
    deletePhoto: (this.apiCall.bind(this, 'users.deletePhoto')) as Method<methods.UsersDeletePhotoArguments>,
    getPresence: (this.apiCall.bind(this, 'users.getPresence')) as Method<methods.UsersGetPresenceArguments>,
    identity: (this.apiCall.bind(this, 'users.identity')) as Method<methods.UsersIdentityArguments>,
    info: (this.apiCall.bind(this, 'users.info')) as Method<methods.UsersInfoArguments>,
    list: (this.apiCall.bind(this, 'users.list')) as Method<methods.UsersListArguments>,
    lookupByEmail: (this.apiCall.bind(this, 'users.lookupByEmail')) as Method<methods.UsersLookupByEmailArguments>,
    setActive: (this.apiCall.bind(this, 'users.setActive')) as Method<methods.UsersSetActiveArguments>,
    setPhoto: (this.apiCall.bind(this, 'users.setPhoto')) as Method<methods.UsersSetPhotoArguments>,
    setPresence: (this.apiCall.bind(this, 'users.setPresence')) as Method<methods.UsersSetPresenceArguments>,
    profile: {
      get: (this.apiCall.bind(this, 'users.profile.get')) as Method<methods.UsersProfileGetArguments>,
      set: (this.apiCall.bind(this, 'users.profile.set')) as Method<methods.UsersProfileSetArguments>,
    },
  };

  /**
   * Low-level function to make a single API request. handles queing, retries, and http-level errors
   */
  private async makeRequest(url: string, body: any, headers: any = {}): Promise<AxiosResponse> {
    // TODO: better input types - remove any
    const task = () => this.requestQueue.add(async () => {
      this.logger.debug('will perform http request');
      try {
        const response = await this.axios.post(url, body, Object.assign({
          headers,
        }, this.tlsConfig));
        this.logger.debug('http response received');

        if (response.status === 429) {
          const retrySec = parseRetryHeaders(response);
          if (retrySec !== undefined) {
            this.emit('rate_limited', retrySec);
            if (this.rejectRateLimitedCalls) {
              throw new pRetry.AbortError(rateLimitedErrorWithDelay(retrySec));
            }
            this.logger.info(`API Call failed due to rate limiting. Will retry in ${retrySec} seconds.`);
            // pause the request queue and then delay the rejection by the amount of time in the retry header
            this.requestQueue.pause();
            // NOTE: if there was a way to introspect the current RetryOperation and know what the next timeout
            // would be, then we could subtract that time from the following delay, knowing that it the next
            // attempt still wouldn't occur until after the rate-limit header has specified. an even better
            // solution would be to subtract the time from only the timeout of this next attempt of the
            // RetryOperation. this would result in the staying paused for the entire duration specified in the
            // header, yet this operation not having to pay the timeout cost in addition to that.
            await delay(retrySec * 1000);
            // resume the request queue and throw a non-abort error to signal a retry
            this.requestQueue.start();
            throw Error('A rate limit was exceeded.');
          } else {
            // TODO: turn this into some CodedError
            throw new pRetry.AbortError(new Error('Retry header did not contain a valid timeout.'));
          }
        }

        // Slack's Web API doesn't use meaningful status codes besides 429 and 200
        if (response.status !== 200) {
          throw httpErrorFromResponse(response);
        }

        return response;
      } catch (error) {
        this.logger.debug('http request failed');
        if (error.request) {
          throw requestErrorWithOriginal(error);
        }
        throw error;
      }
    });

    return pRetry(task, this.retryConfig);
  }

  /**
   * Transforms options (a simple key-value object) into an acceptable value for a body. This can be either
   * a string, used when posting with a content-type of url-encoded. Or, it can be a readable stream, used
   * when the options contain a binary (a stream or a buffer) and the upload should be done with content-type
   * multipart/form-data.
   *
   * @param options arguments for the Web API method
   * @param headers a mutable object representing the HTTP headers for the outgoing request
   */
  private serializeApiCallOptions(options: WebAPICallOptions, headers?: any): string | Readable {
    // The following operation both flattens complex objects into a JSON-encoded strings and searches the values for
    // binary content
    let containsBinaryData = false;
    const flattened = objectEntries(options)
      .map(([key, value]) => {
        if (value === undefined || value === null) {
          return [];
        }

        let serializedValue = value;

        if (Buffer.isBuffer(value) || isStream(value)) {
          containsBinaryData = true;
        } else if (typeof value !== 'string' && typeof value !== 'number' && typeof value !== 'boolean') {
          // if value is anything other than string, number, boolean, binary data, a Stream, or a Buffer, then encode it
          // as a JSON string.
          serializedValue = JSON.stringify(value);
        }

        return [key, serializedValue];
      });

    // A body with binary content should be serialized as multipart/form-data
    if (containsBinaryData) {
      this.logger.debug('request arguments contain binary data');
      const form = flattened.reduce((form, [key, value]) => {
        if (Buffer.isBuffer(value) || isStream(value)) {
          const options: FormData.AppendOptions = {};
          options.filename = (() => {
            // attempt to find filename from `value`. adapted from:
            // tslint:disable-next-line:max-line-length
            // https://github.com/form-data/form-data/blob/028c21e0f93c5fefa46a7bbf1ba753e4f627ab7a/lib/form_data.js#L227-L230
            // formidable and the browser add a name property
            // fs- and request- streams have path property
            const streamOrBuffer: any = (value as any);
            if (typeof streamOrBuffer.name === 'string') {
              return basename(streamOrBuffer.name);
            }
            if (typeof streamOrBuffer.path === 'string') {
              return basename(streamOrBuffer.path);
            }
            return defaultFilename;
          })();
          form.append(key, value, options);
        } else if (key !== undefined && value !== undefined) {
          form.append(key, value);
        }
        return form;
      }, new FormData());
      // Merge FormData provided headers into headers param
      // not reassigning to headers param since it is passed by reference and behaves as an inout param
      for (const [header, value] of objectEntries(form.getHeaders())) {
        headers[header] = value;
      }
      return form;
    }

    // Otherwise, a simple key-value object is returned
    headers['Content-Type'] = 'application/x-www-form-urlencoded';
    return qsStringify(flattened.reduce((accumulator, [key, value]) => {
      if (key !== undefined && value !== undefined) {
        accumulator[key] = value;
      }
      return accumulator;
    }, {}));
  }

  /**
   * Processes an HTTP response into a WebAPICallResult by performing JSON parsing on the body and merging relevent
   * HTTP headers into the object.
   * @param response - an http response
   */
  private buildResult(response: AxiosResponse): WebAPICallResult {
    const data = response.data;

    // add scopes metadata from headers
    if (response.headers['x-oauth-scopes'] !== undefined) {
      data.scopes = (response.headers['x-oauth-scopes'] as string).trim().split(/\s*,\s*/);
    }
    if (response.headers['x-accepted-oauth-scopes'] !== undefined) {
      data.acceptedScopes = (response.headers['x-accepted-oauth-scopes'] as string).trim().split(/\s*,\s*/);
    }

    // add retry metadata from headers
    const retrySec = parseRetryHeaders(response);
    if (retrySec !== undefined) {
      data.retryAfter = retrySec;
    }

    return data;
  }
}

export default WebClient;

/*
 * Exported types
 */

export interface WebClientOptions {
  slackApiUrl?: string;
  logger?: Logger;
  logLevel?: LogLevel;
  maxRequestConcurrency?: number;
  retryConfig?: RetryOptions;
  agent?: AgentOption;
  tls?: TLSOptions;
  pageSize?: number;
  rejectRateLimitedCalls?: boolean;
  headers?: object;
}

export interface WebAPICallOptions {
}

export interface WebAPICallResult {
  ok: boolean;
  error?: string;
  scopes?: string[];
  acceptedScopes?: string[];
  retryAfter?: number;
  response_metadata?: {
    warnings?: string[];
    next_cursor?: string; // is this too specific to be encoded into this type?
  };
}

export interface WebAPIResultCallback {
  (error: WebAPICallError, result: WebAPICallResult): void;
}

export type WebAPICallError = WebAPIPlatformError | WebAPIRequestError | WebAPIReadError | WebAPIHTTPError |
  WebAPIRateLimitedError;

export interface WebAPIPlatformError extends CodedError {
  code: ErrorCode.PlatformError;
  data: WebAPICallResult & {
    error: string;
  };
}

export interface WebAPIRequestError extends CodedError {
  code: ErrorCode.RequestError;
  original: Error;
}

export interface WebAPIReadError extends CodedError {
  code: ErrorCode.ReadError;
  original: Error;
}

export interface WebAPIHTTPError extends CodedError {
  code: ErrorCode.HTTPError;
  original: Error; // TODO: deprecate
  statusCode: number;
  statusMessage: string;
  headers: IncomingHttpHeaders;
  body?: any;
}

export interface WebAPIRateLimitedError extends CodedError {
  code: ErrorCode.RateLimitedError;
  retryAfter: number;
}

/*
 * Helpers
 */

const defaultFilename = 'Untitled';

/**
 * A factory to create WebAPIRequestError objects
 * @param original - original error
 */
function requestErrorWithOriginal(original: Error): WebAPIRequestError {
  const error = errorWithCode(
    new Error(`A request error occurred: ${original.message}`),
    ErrorCode.RequestError,
  ) as Partial<WebAPIRequestError>;
  error.original = original;
  return (error as WebAPIRequestError);
}

/**
 * A factory to create WebAPIHTTPError objects
 * @param response - original error
 */
function httpErrorFromResponse(response: AxiosResponse): WebAPIHTTPError {
  const error = errorWithCode(
    new Error(`An HTTP protocol error occurred: statusCode = ${response.status}`),
    ErrorCode.HTTPError,
  ) as Partial<WebAPIHTTPError>;
  error.original = new Error('The WebAPIHTTPError.original property is deprecated. See other properties for details.');
  error.statusCode = response.status;
  error.statusMessage = response.statusText;
  error.headers = response.headers;
  error.body = response.data;
  return (error as WebAPIHTTPError);
}

/**
 * A factory to create WebAPIPlatformError objects
 * @param result - Web API call result
 */
function platformErrorFromResult(result: WebAPICallResult & { error: string; }): WebAPIPlatformError {
  const error = errorWithCode(
    new Error(`An API error occurred: ${result.error}`),
    ErrorCode.PlatformError,
  ) as Partial<WebAPIPlatformError>;
  error.data = result;
  return (error as WebAPIPlatformError);
}

/**
 * A factory to create WebAPIRateLimitedError objects
 * @param retrySec - Number of seconds that the request can be retried in
 */
function rateLimitedErrorWithDelay(retrySec: number): WebAPIRateLimitedError {
  const error = errorWithCode(
    new Error(`A rate-limit has been reached, you may retry this request in ${retrySec} seconds`),
    ErrorCode.RateLimitedError,
  ) as Partial<WebAPIRateLimitedError>;
  error.retryAfter = retrySec;
  return (error as WebAPIRateLimitedError);
}

enum PaginationType {
  Cursor = 'Cursor',
  Timeline = 'Timeline',
  Traditional = 'Traditional',
  Mixed = 'Mixed',
  None = 'None',
}

/**
 * Determines which pagination type, if any, the supplied options (a.k.a. method arguments) are using. This method is
 * also able to determine if the options have mixed different pagination types.
 */
function getOptionsPaginationType(options?: WebAPICallOptions): PaginationType {
  if (options === undefined) {
    return PaginationType.None;
  }

  let optionsType = PaginationType.None;
  for (const option of Object.keys(options)) {
    if (optionsType === PaginationType.None) {
      if (methods.cursorPaginationOptionKeys.has(option)) {
        optionsType = PaginationType.Cursor;
      } else if (methods.timelinePaginationOptionKeys.has(option)) {
        optionsType = PaginationType.Timeline;
      } else if (methods.traditionalPagingOptionKeys.has(option)) {
        optionsType = PaginationType.Traditional;
      }
    } else if (optionsType === PaginationType.Cursor) {
      if (methods.timelinePaginationOptionKeys.has(option) || methods.traditionalPagingOptionKeys.has(option)) {
        return PaginationType.Mixed;
      }
    } else if (optionsType === PaginationType.Timeline) {
      if (methods.cursorPaginationOptionKeys.has(option) || methods.traditionalPagingOptionKeys.has(option)) {
        return PaginationType.Mixed;
      }
    } else if (optionsType === PaginationType.Traditional) {
      if (methods.cursorPaginationOptionKeys.has(option) || methods.timelinePaginationOptionKeys.has(option)) {
        return PaginationType.Mixed;
      }
    }
  }
  return optionsType;
}

/**
 * Creates a function that can reduce a result into an accumulated result. This is used for reducing many results from
 * automatically paginated API calls into a single result. It depends on metadata in the 'method' import.
 * @param method - the API method for which a result merging function is needed
 */
function createResultMerger(method: string):
    (accumulator: WebAPICallResult, result: WebAPICallResult) => WebAPICallResult {
  if (methods.cursorPaginationEnabledMethods.has(method)) {
    const paginatedResponseProperty = methods.cursorPaginationEnabledMethods.get(method) as string;
    return (accumulator: WebAPICallResult, result: WebAPICallResult): WebAPICallResult => {
      for (const resultProperty of Object.keys(result)) {
        if (resultProperty === paginatedResponseProperty) {
          if (accumulator[resultProperty] === undefined) {
            accumulator[resultProperty] = [];
          }
          accumulator[resultProperty] = accumulator[resultProperty].concat(result[resultProperty]);
        } else {
          accumulator[resultProperty] = result[resultProperty];
        }
      }
      return accumulator;
    };
  }
  // For all methods who don't use cursor-pagination, return the identity reduction function
  return (_, result) => result;
}

/**
 * Determines an appropriate set of cursor pagination options for the next request to a paginated API method.
 * @param previousResult - the result of the last request, where the next cursor might be found.
 * @param pageSize - the maximum number of additional items to fetch in the next request.
 */
function paginationOptionsForNextPage(
  previousResult: WebAPICallResult, pageSize: number,
): methods.CursorPaginationEnabled {
  const paginationOptions: methods.CursorPaginationEnabled = {};
  if (previousResult.response_metadata !== undefined &&
    previousResult.response_metadata.next_cursor !== undefined &&
    previousResult.response_metadata.next_cursor !== '') {
    paginationOptions.limit = pageSize;
    paginationOptions.cursor = previousResult.response_metadata.next_cursor as string;
  }
  return paginationOptions;
}

/**
 * Extract the amount of time (in seconds) the platform has recommended this client wait before sending another request
 * from a rate-limited HTTP response (statusCode = 429).
 */
function parseRetryHeaders(response: AxiosResponse): number | undefined {
  if (response.headers['retry-after'] !== undefined) {
    return parseInt((response.headers['retry-after'] as string), 10);
  }
  return undefined;
}<|MERGE_RESOLUTION|>--- conflicted
+++ resolved
@@ -144,32 +144,6 @@
 
       if (typeof options === 'string' || typeof options === 'number' || typeof options === 'boolean') {
         throw new TypeError(`Expected an options argument but instead received a ${typeof options}`);
-      }
-
-<<<<<<< HEAD
-      // optimistically check for an expired access token, and refresh it if possible
-      if ((method !== 'oauth.access' && method !== 'oauth.token') &&
-          (options === undefined || !('token' in options)) &&
-          this.shouldAutomaticallyRefreshToken &&
-          (this.token === undefined ||
-           this.accessTokenExpiresAt !== undefined && this.accessTokenExpiresAt < Date.now())) {
-        await this.performTokenRefresh();
-      }
-
-      // build headers
-      const headers = {};
-      if (options !== undefined && optionsAreUserPerspectiveEnabled(options)) {
-        headers['X-Slack-User'] = options.on_behalf_of;
-        delete options.on_behalf_of;
-=======
-      // warn for methods whose functionality is deprecated
-      if (method === 'files.comments.add' || method === 'files.comments.edit') {
-        this.logger.warn(
-          `File comments are deprecated in favor of file threads. Replace uses of ${method} in your app ` +
-          'to take advantage of improvements. See https://api.slack.com/changelog/2018-05-file-threads-soon-tread ' +
-          'to learn more.',
-        );
->>>>>>> 96be6ce7
       }
 
       const methodSupportsCursorPagination = methods.cursorPaginationEnabledMethods.has(method);
