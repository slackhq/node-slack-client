--- conflicted
+++ resolved
@@ -1060,28 +1060,6 @@
       });
     });
 
-<<<<<<< HEAD
-=======
-    it('should fail with a PlatformError (invalid_auth) when the access token is not valid (but not expired)', function () {
-      this.invalidToken = 'xoxa-invalid-token';
-      this.client = new WebClient(this.invalidToken, { refreshToken, clientId, clientSecret });
-      // Token shouldn't not be expired
-      this.client.accessTokenExpiresAt = Date.now() + 100;
-
-      const scope = nock('https://slack.com')
-        .post(/api/)
-        .reply(200, { ok: false, error: 'invalid_auth' });
-      return this.client.apiCall('method')
-        .then((result) => {
-          assert(false);
-        })
-        .catch((error) => {
-          assert.instanceOf(error, Error);
-          assert.equal(error.code, ErrorCode.PlatformError);
-          scope.done();
-        });
-    });
->>>>>>> ed9e2372
   });
 
   describe('warnings', function () {
