--- conflicted
+++ resolved
@@ -947,29 +947,6 @@
         done();
       });
     });
-
-<<<<<<< HEAD
-    it('should warn when using automatic token refresh', function (done) {
-      new WebClient(token, {
-        clientId,
-        clientSecret,
-        refreshToken,
-      });
-      const output = this.capture.getCapturedText();
-      assert.isNotEmpty(output);
-      const warning = output[0];
-      assert.match(warning, /^\[WARN\]/);
-=======
-    it('should warn when using a logging func', function (done) {
-      const stub = sinon.spy();
-      new WebClient(token, { logger: stub });
-      assert.isTrue(stub.called);
-      const call = stub.firstCall;
-      assert.isTrue(call.calledWithMatch('warn'));
->>>>>>> 22c0756f
-      this.capture.stopCapture();
-      done();
-    });
   });
 
   afterEach(function () {
